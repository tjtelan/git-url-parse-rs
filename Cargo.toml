[package]
authors = ["T.J. Telan <t.telan@gmail.com>"]
categories = ["parser-implementations", "encoding"]
description = "A parser for git repo urls based on url crate"
documentation = "https://docs.rs/git-url-parse"
edition = "2018"
keywords = ["git", "url", "parsing"]
license = "MIT"
name = "git-url-parse"
readme = "README.md"
repository = "https://github.com/tjtelan/git-url-parse-rs"
<<<<<<< HEAD
version = "0.3.0"
=======
version = "0.3.1"
>>>>>>> b82ebae0

[badges.maintenance]
status = "actively-developed"

[dependencies]
<<<<<<< HEAD
log = "~0.4"
url = "~2.1"
strum = "~0.18"
strum_macros = "~0.18"
anyhow = "~1.0"
regex = "~1.3"

[dev-dependencies]
env_logger = "~0.7"
=======
log = "^0.4"
url = "^2.2"
strum = "^0.20"
strum_macros = "^0.20"
anyhow = "^1.0"
regex = "^1.4"

[dev-dependencies]
env_logger = "^0.8"
>>>>>>> b82ebae0
<|MERGE_RESOLUTION|>--- conflicted
+++ resolved
@@ -9,27 +9,12 @@
 name = "git-url-parse"
 readme = "README.md"
 repository = "https://github.com/tjtelan/git-url-parse-rs"
-<<<<<<< HEAD
-version = "0.3.0"
-=======
 version = "0.3.1"
->>>>>>> b82ebae0
 
 [badges.maintenance]
 status = "actively-developed"
 
 [dependencies]
-<<<<<<< HEAD
-log = "~0.4"
-url = "~2.1"
-strum = "~0.18"
-strum_macros = "~0.18"
-anyhow = "~1.0"
-regex = "~1.3"
-
-[dev-dependencies]
-env_logger = "~0.7"
-=======
 log = "^0.4"
 url = "^2.2"
 strum = "^0.20"
@@ -38,5 +23,4 @@
 regex = "^1.4"
 
 [dev-dependencies]
-env_logger = "^0.8"
->>>>>>> b82ebae0
+env_logger = "^0.8"